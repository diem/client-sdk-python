version: 2.1

executors:
  build-executor:
    docker:
      - image: circleci/rust:buster
    resource_class: 2xlarge

jobs:
  build:
    executor: build-executor
    steps:
      - checkout
      - run:
          name: Setup
          command: |
            sudo apt-get update && sudo apt-get upgrade -y
            sudo apt-get install cmake python3-dev python3-venv clang llvm libjemalloc-dev librocksdb-dev
            cargo install bindgen
            rustup component add clippy-preview
      - run:
          name: Build libra-dev
          command: |
            ./build.sh
      - run:
          name: Install libra-dev
          command: |
            sudo cp libra-dev/target/debug/liblibra_dev.so /usr/lib
      - run:
          name: Test C++ client
          shell: /bin/sh
          command: |
            cd cpp
            ./build.sh && ./test.sh
      - run:
          name: Test Rust Client
          shell: /bin/sh
          command: |
            cd rust
            ./test.sh
      - run:
<<<<<<< HEAD
          name: Wait for everything
          when: always
          command: |
            while [ ! -f cpp/test-done ]; do sleep 1; done
            while [ ! -f rust/test-done ]; do sleep 1; done

  build-python:
    executor: build-executor
    steps:
      - checkout
      - run:
          name: Setup
          command: |
            sudo apt-get update && sudo apt-get upgrade -y
            sudo apt-get install cmake python3-dev python3-venv clang llvm libjemalloc-dev librocksdb-dev
      - run:
=======
>>>>>>> 354f2ceb
          name: Test Python stuff
          shell: /bin/sh
          command: |
            cd python
<<<<<<< HEAD
            ./build.sh
            ./test.sh

workflows:
  version: 2
  build:
    jobs:
      - "build"
      - "build-python"
=======
            ./build.sh && ./test.sh
>>>>>>> 354f2ceb
<|MERGE_RESOLUTION|>--- conflicted
+++ resolved
@@ -38,14 +38,7 @@
           command: |
             cd rust
             ./test.sh
-      - run:
-<<<<<<< HEAD
-          name: Wait for everything
-          when: always
-          command: |
-            while [ ! -f cpp/test-done ]; do sleep 1; done
-            while [ ! -f rust/test-done ]; do sleep 1; done
-
+            touch test-done
   build-python:
     executor: build-executor
     steps:
@@ -56,13 +49,10 @@
             sudo apt-get update && sudo apt-get upgrade -y
             sudo apt-get install cmake python3-dev python3-venv clang llvm libjemalloc-dev librocksdb-dev
       - run:
-=======
->>>>>>> 354f2ceb
           name: Test Python stuff
           shell: /bin/sh
           command: |
             cd python
-<<<<<<< HEAD
             ./build.sh
             ./test.sh
 
@@ -71,7 +61,4 @@
   build:
     jobs:
       - "build"
-      - "build-python"
-=======
-            ./build.sh && ./test.sh
->>>>>>> 354f2ceb
+      - "build-python"