--- conflicted
+++ resolved
@@ -37,9 +37,7 @@
           shell: /bin/sh
           command: |
             cd rust
-<<<<<<< HEAD
             ./test.sh
-            touch test-done
   build-python:
     executor: build-executor
     steps:
@@ -62,7 +60,4 @@
   build:
     jobs:
       - "build"
-      - "build-python"
-=======
-            ./test.sh
->>>>>>> 5c0a4b6a
+      - "build-python"