--- conflicted
+++ resolved
@@ -14,11 +14,7 @@
 # Build libra-dev first
 cd libra-dev
 cargo build --locked
-<<<<<<< HEAD
-cargo clippy -- -A clippy::missing-safety-doc -D warnings
-=======
 #cargo clippy -- -A clippy::missing-safety-doc -D warnings   // Disabled due to clippy type mismatch between libra/libra and this repo. Will add it back once we merge back in tree
->>>>>>> d80ab4de
 cargo fmt --all -- --check
 cargo test
 cd ..
