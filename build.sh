#!/bin/bash -xv
set -euo pipefail

# Create C to Rust bindings
bindgen libra-dev/include/data.h \
  --with-derive-default --with-derive-eq --use-array-pointers-in-arguments --default-enum-style=rust \
  --whitelist-type=LibraStatus \
  --whitelist-type=LibraEventHandle --whitelist-type=LibraAccountResource \
  --whitelist-type=LibraP2PTransferTransactionArgument --whitelist-type=LibraTransactionPayload --whitelist-type=LibraRawTransaction --whitelist-type=LibraSignedTransaction \
  --whitelist-type=TransactionType \
  --whitelist-type=LibraAccountKey \
  -o libra-dev/src/data.rs

# Build libra-dev first
cd libra-dev
<<<<<<< HEAD
cargo build --locked
cargo clippy -- -A clippy::missing-safety-doc -D warnings
=======
cargo build
#cargo clippy -- -A clippy::missing-safety-doc -D warnings   // Disabled due to clippy type mismatch between libra/libra and this repo. Will add it back once we merge back in tree
>>>>>>> c67280b2
cargo fmt --all -- --check
cargo test
cd ..

# Then build rust client
cd rust
cargo build
cd ..<|MERGE_RESOLUTION|>--- conflicted
+++ resolved
@@ -13,13 +13,8 @@
 
 # Build libra-dev first
 cd libra-dev
-<<<<<<< HEAD
 cargo build --locked
-cargo clippy -- -A clippy::missing-safety-doc -D warnings
-=======
-cargo build
 #cargo clippy -- -A clippy::missing-safety-doc -D warnings   // Disabled due to clippy type mismatch between libra/libra and this repo. Will add it back once we merge back in tree
->>>>>>> c67280b2
 cargo fmt --all -- --check
 cargo test
 cd ..
