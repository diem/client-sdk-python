# Copyright (c) The Diem Core Contributors
# SPDX-License-Identifier: Apache-2.0
from json.decoder import JSONDecodeError

<<<<<<< HEAD
import dataclasses
import requests
import typing
import uuid
=======

import requests, typing, dataclasses, uuid, math

from cryptography.hazmat.primitives.asymmetric.ed25519 import Ed25519PublicKey
>>>>>>> bd76f5ea
from cryptography.exceptions import InvalidSignature
from cryptography.hazmat.primitives.asymmetric.ed25519 import Ed25519PublicKey

<<<<<<< HEAD
from . import jws, http_header, Command, CommandVariant, FundPullPreApprovalCommandObject, FundPullPreApprovalObject
from .error import command_error, protocol_error, Error
from .funds_pull_pre_approval_command import FundsPullPreApprovalCommand
=======
from .command import Command
>>>>>>> bd76f5ea
from .payment_command import PaymentCommand
from .types import (
    CommandType,
    CommandRequestObject,
    CommandResponseObject,
    CommandResponseStatus,
    PaymentObject,
    PaymentActorObject,
    PaymentActionObject,
    ErrorCode,
    FieldError,
    PaymentCommandObject,
)
from .. import jsonrpc, diem_types, identifier, utils

DEFAULT_CONNECT_TIMEOUT_SECS: float = 2.0
DEFAULT_TIMEOUT_SECS: float = 5.0


class CommandResponseError(Exception):
    def __init__(self, resp: CommandResponseObject) -> None:
        super().__init__(resp)
        self.resp = resp


@dataclasses.dataclass
class Client:
    """Client for communicating with offchain service.

    Provides outbound and inbound request handlings and convertings between bytes and offchain data types.

    Initialization:
    ```
    >>> from diem import offchain, jsonrpc, testnet, LocalAccount
    >>>
    >>> jsonrpc_client = testnet.create_client()
    >>> account = testnet.gen_account(client, base_url="http://vasp.com/offchain")
    >>> compliance_key_account_address = account.account_address
    >>> client = offchain.Client(compliance_key_account_address, jsonrpc_client, identifier.TDM)
    ```

    Send command:
    ```
    >>> # for command: offchain.PaymentCommand
    >>> client.send_command(command, account.compliance_key.sign)
    ```

    Pre-process inbound request data:
    ```
    from http import server
    from diem.offchain import X_REQUEST_ID, X_REQUEST_SENDER_ADDRESS

    class Handler(server.BaseHTTPRequestHandler):
        def do_POST(self):
            x_request_id = self.headers[X_REQUEST_ID]
            jws_key_address = self.headers[X_REQUEST_SENDER_ADDRESS]
            length = int(self.headers["content-length"])
            content = self.rfile.read(length)

            command = client.process_inbound_request(jws_key_address, content)
            # validate and save command
            ...

    ```

    See example [Wallet#process_inbound_request](https://diem.github.io/client-sdk-python/examples/vasp/wallet.html#examples.vasp.wallet.WalletApp.process_inbound_request) for full example of how to process inbound request.
    """

    my_compliance_key_account_address: diem_types.AccountAddress
    jsonrpc_client: jsonrpc.Client
    hrp: str
    supported_currency_codes: typing.Optional[typing.List[str]] = dataclasses.field(default=None)
    session: requests.Session = dataclasses.field(default_factory=lambda: requests.Session())
    timeout: typing.Tuple[float, float] = dataclasses.field(
        default_factory=lambda: (
            DEFAULT_CONNECT_TIMEOUT_SECS,
            DEFAULT_TIMEOUT_SECS,
        )
    )
    my_compliance_key_account_id: str = dataclasses.field(init=False)

    def __post_init__(self) -> None:
        self.my_compliance_key_account_id = self.account_id(self.my_compliance_key_account_address)

    def send_command(self, command: Command, sign: typing.Callable[[bytes], bytes]) -> CommandResponseObject:
        return self.send_request(
            request_sender_address=command.my_address(),
            opponent_account_id=command.opponent_address(),
            request_bytes=jws.serialize(command.new_request(), sign),
        )

    def send_request(
        self, request_sender_address: str, opponent_account_id: str, request_bytes: bytes
    ) -> CommandResponseObject:
        base_url, public_key = self.get_base_url_and_compliance_key(opponent_account_id)
        response = self.session.post(
            f"{base_url.rstrip('/')}/v2/command",
            data=request_bytes,
            headers={
                http_header.X_REQUEST_ID: str(uuid.uuid4()),
                http_header.X_REQUEST_SENDER_ADDRESS: request_sender_address,
            },
            timeout=self.timeout,
        )
        if response.status_code not in [200, 400]:
            response.raise_for_status()

        cmd_resp = _deserialize_jws(response.content, CommandResponseObject, public_key, protocol_error)
        if cmd_resp.status == CommandResponseStatus.failure:
            raise CommandResponseError(cmd_resp)
        return cmd_resp

<<<<<<< HEAD
    def process_inbound_request(self, request_sender_address: str, request_bytes: bytes) -> CommandVariant:
=======
    def process_inbound_request(self, request_sender_address: str, request_bytes: bytes) -> Command:
        """Validate and decode the `request_bytes` into `diem.offchain.command.Command` object.

        Raises `diem.offchain.error.Error` with `protocol_error` when:

        - `request_sender_address` is not provided.
        - Cannot find on-chain account by the `request_sender_address`.
        - Cannot get base url and public key from the on-chain account found by the `request_sender_address`.
        - `request_bytes` is an invalid JWS message: JWS message format or content is invalid, or signature is invalid.
        - Cannot decode `request_bytes` into `diem.offchain.types.command_types.CommandRequestObject`.
        - Decoded `diem.offchain.types.command_types.CommandRequestObject` is invalid according to DIP-1 data structure requirements.

        Raises `diem.offchain.error.Error` with `command_error` when `diem.offchain.types.command_types.CommandRequestObject.command` is `diem.offchain.payment_command.PaymentCommand`:

        - `diem.offchain.types.payment_types.PaymentObject.sender` or `diem.offchain.types.payment_types.PaymentObject.sender`.address is invalid.
        - `request_sender_address` is not sender or receiver actor address.
        - For initial payment object, the `diem.offchain.types.payment_types.PaymentActionObject.amount` is under dual attestation limit (travel rule limit).
        - When receiver actor statis is `ready_for_settlement`, the `recipient_signature` is not set or is invalid (verifying transaction metadata failed).

        """

>>>>>>> bd76f5ea
        if not request_sender_address:
            raise protocol_error(ErrorCode.missing_http_header, f"missing {http_header.X_REQUEST_SENDER_ADDRESS}")
        try:
            _, public_key = self.get_base_url_and_compliance_key(request_sender_address)
        except ValueError as e:
            raise protocol_error(ErrorCode.invalid_http_header, str(e)) from e

        command_request_object = _deserialize_jws(request_bytes, CommandRequestObject, public_key, command_error)

        if command_request_object.command_type == CommandType.PaymentCommand:
            payment = typing.cast(PaymentCommandObject, command_request_object.command).payment
            self.validate_addresses(payment, request_sender_address)
            cmd = self.create_inbound_payment_command(command_request_object.cid, payment)
            if cmd.is_initial():
                self.validate_dual_attestation_limit(cmd.payment.action)
            elif cmd.is_rsend():
                self.validate_recipient_signature(cmd, public_key)
            return cmd
        elif command_request_object.command_type == CommandType.FundPullPreApprovalCommand:
            fund_pull_pre_approval = typing.cast(
                FundPullPreApprovalCommandObject, command_request_object.command
            ).fund_pull_pre_approval
            return self.create_inbound_funds_pull_pre_approval_command(
                command_request_object.cid, fund_pull_pre_approval
            )

        raise command_error(
            ErrorCode.unknown_command_type,
            f"unknown command_type: {command_request_object.command_type}",
        )

    def validate_recipient_signature(self, cmd: PaymentCommand, public_key: Ed25519PublicKey) -> None:
        msg = cmd.travel_rule_metadata_signature_message(self.hrp)
        try:
            sig = cmd.payment.recipient_signature
            if sig is None:
                raise ValueError("recipient_signature is not provided")
            public_key.verify(bytes.fromhex(sig), msg)
        except (ValueError, InvalidSignature) as e:
            raise command_error(
                ErrorCode.invalid_recipient_signature, str(e), "command.payment.recipient_signature"
            ) from e

    def validate_dual_attestation_limit(self, action: PaymentActionObject) -> None:
        currencies = self.jsonrpc_client.get_currencies()
        currency_codes = list(map(lambda c: c.code, currencies))
        supported_codes = _filter_supported_currency_codes(self.supported_currency_codes, currency_codes)
        if action.currency not in currency_codes:
            raise command_error(
                ErrorCode.invalid_field_value,
                f"currency code is invalid: {action.currency}",
                "command.payment.action.currency",
            )

        if action.currency not in supported_codes:
            raise command_error(
                ErrorCode.unsupported_currency,
                f"currency code is not supported: {action.currency}",
                "command.payment.action.currency",
            )
        limit = self.jsonrpc_client.get_metadata().dual_attestation_limit
        for info in currencies:
            if info.code == action.currency:
                if _is_under_the_threshold(limit, info.to_xdx_exchange_rate, action.amount):
                    raise command_error(
                        ErrorCode.no_kyc_needed,
                        "payment amount is %s (rate: %s) under travel rule threshold %s"
                        % (action.amount, info.to_xdx_exchange_rate, limit),
                        "command.payment.action.amount",
                    )

    def validate_addresses(self, payment: PaymentObject, request_sender_address: str) -> None:
        self.validate_actor_address("sender", payment.sender)
        self.validate_actor_address("receiver", payment.receiver)
        self.validate_request_sender_address(request_sender_address, [payment.sender.address, payment.receiver.address])

    def validate_actor_address(self, actor_name: str, actor: PaymentActorObject) -> None:
        try:
            identifier.decode_account(actor.address, self.hrp)
        except ValueError as e:
            raise command_error(
                ErrorCode.invalid_field_value,
                f"could not decode account identifier: {e}",
                f"command.payment.{actor_name}.address",
            ) from e

    def validate_request_sender_address(self, request_sender_address: str, addresses: typing.List[str]) -> None:
        if request_sender_address not in addresses:
            raise command_error(
                ErrorCode.invalid_http_header,
                f"address {request_sender_address} is not one of {addresses}",
            )

    def create_inbound_payment_command(self, cid: str, obj: PaymentObject) -> PaymentCommand:
        if self.is_my_account_id(obj.sender.address):
            return PaymentCommand(cid=cid, my_actor_address=obj.sender.address, payment=obj, inbound=True)
        if self.is_my_account_id(obj.receiver.address):
            return PaymentCommand(cid=cid, my_actor_address=obj.receiver.address, payment=obj, inbound=True)

        raise command_error(ErrorCode.unknown_address, "unknown actor addresses: {obj}")

    def is_my_account_id(self, account_id: str) -> bool:
        account_address, _ = identifier.decode_account(account_id, self.hrp)
        if self.my_compliance_key_account_id == self.account_id(account_address):
            return True
        account = self.jsonrpc_client.get_account(account_address)
        if account and account.role.parent_vasp_address:
            return self.my_compliance_key_account_id == self.account_id(account.role.parent_vasp_address)
        return False

    def account_id(self, address: typing.Union[diem_types.AccountAddress, bytes, str]) -> str:
        return identifier.encode_account(utils.account_address(address), None, self.hrp)

    def get_base_url_and_compliance_key(self, account_id: str) -> typing.Tuple[str, Ed25519PublicKey]:
        account_address, _ = identifier.decode_account(account_id, self.hrp)
        return self.jsonrpc_client.get_base_url_and_compliance_key(account_address)

    def create_inbound_funds_pull_pre_approval_command(
        self, cid: str, fund_pull_pre_approval: FundPullPreApprovalObject
    ) -> FundsPullPreApprovalCommand:
        if self.is_my_account_id(fund_pull_pre_approval.address):
            return FundsPullPreApprovalCommand(
                my_actor_address=fund_pull_pre_approval.address, cid=cid, funds_pull_pre_approval=fund_pull_pre_approval
            )
        elif self.is_my_account_id(fund_pull_pre_approval.biller_address):
            return FundsPullPreApprovalCommand(
                my_actor_address=fund_pull_pre_approval.biller_address,
                cid=cid,
                funds_pull_pre_approval=fund_pull_pre_approval,
            )

        raise command_error(ErrorCode.unknown_actor_address, "unknown actor addresses: {obj}")


def _filter_supported_currency_codes(
    supported_codes: typing.Optional[typing.List[str]], codes: typing.List[str]
) -> typing.List[str]:
    return list(filter(lambda code: supported_codes is None or code in supported_codes, codes))


def _deserialize_jws(
    content_bytes: bytes,
    klass: typing.Type[jws.T],
    public_key: Ed25519PublicKey,
    error_fn: typing.Callable[[str, str, typing.Optional[str]], Error],
) -> jws.T:
    try:
        return jws.deserialize(content_bytes, klass, public_key.verify)
    except JSONDecodeError as e:
        raise error_fn(ErrorCode.invalid_json, f"decode json string failed: {e}", None) from e
    except FieldError as e:
        raise error_fn(e.code, f"invalid {klass.__name__} json: {e}", e.field) from e
    except InvalidSignature as e:
        raise error_fn(ErrorCode.invalid_jws_signature, f"invalid jws signature: {e}", None) from e
    except ValueError as e:
        raise error_fn(ErrorCode.invalid_jws, f"deserialize JWS bytes failed: {e}", None) from e


def _is_under_the_threshold(limit: int, rate: float, amount: int) -> bool:
    # use ceil of the xdx exchanged amount to ensure a valid amount
    # is not considered as under the threshold because of float number
    # transport or calculation difference comparing with Move module
    # implementation.
    return math.ceil(rate * amount) < limit<|MERGE_RESOLUTION|>--- conflicted
+++ resolved
@@ -1,29 +1,19 @@
 # Copyright (c) The Diem Core Contributors
 # SPDX-License-Identifier: Apache-2.0
-from json.decoder import JSONDecodeError
-
-<<<<<<< HEAD
+
 import dataclasses
+import math
 import requests
 import typing
 import uuid
-=======
-
-import requests, typing, dataclasses, uuid, math
 
 from cryptography.hazmat.primitives.asymmetric.ed25519 import Ed25519PublicKey
->>>>>>> bd76f5ea
 from cryptography.exceptions import InvalidSignature
-from cryptography.hazmat.primitives.asymmetric.ed25519 import Ed25519PublicKey
-
-<<<<<<< HEAD
-from . import jws, http_header, Command, CommandVariant, FundPullPreApprovalCommandObject, FundPullPreApprovalObject
-from .error import command_error, protocol_error, Error
+from json.decoder import JSONDecodeError
+
+from .command import Command
+from .payment_command import PaymentCommand
 from .funds_pull_pre_approval_command import FundsPullPreApprovalCommand
-=======
-from .command import Command
->>>>>>> bd76f5ea
-from .payment_command import PaymentCommand
 from .types import (
     CommandType,
     CommandRequestObject,
@@ -32,10 +22,13 @@
     PaymentObject,
     PaymentActorObject,
     PaymentActionObject,
+    PaymentCommandObject,
     ErrorCode,
     FieldError,
-    PaymentCommandObject,
 )
+from .error import command_error, protocol_error, Error
+
+from . import jws, http_header, FundPullPreApprovalCommandObject, FundPullPreApprovalObject
 from .. import jsonrpc, diem_types, identifier, utils
 
 DEFAULT_CONNECT_TIMEOUT_SECS: float = 2.0
@@ -135,9 +128,6 @@
             raise CommandResponseError(cmd_resp)
         return cmd_resp
 
-<<<<<<< HEAD
-    def process_inbound_request(self, request_sender_address: str, request_bytes: bytes) -> CommandVariant:
-=======
     def process_inbound_request(self, request_sender_address: str, request_bytes: bytes) -> Command:
         """Validate and decode the `request_bytes` into `diem.offchain.command.Command` object.
 
@@ -159,7 +149,6 @@
 
         """
 
->>>>>>> bd76f5ea
         if not request_sender_address:
             raise protocol_error(ErrorCode.missing_http_header, f"missing {http_header.X_REQUEST_SENDER_ADDRESS}")
         try:
@@ -167,28 +156,25 @@
         except ValueError as e:
             raise protocol_error(ErrorCode.invalid_http_header, str(e)) from e
 
-        command_request_object = _deserialize_jws(request_bytes, CommandRequestObject, public_key, command_error)
-
-        if command_request_object.command_type == CommandType.PaymentCommand:
-            payment = typing.cast(PaymentCommandObject, command_request_object.command).payment
+        request = _deserialize_jws(request_bytes, CommandRequestObject, public_key, command_error)
+        if request.command_type == CommandType.PaymentCommand:
+            payment = typing.cast(PaymentCommandObject, request.command).payment
             self.validate_addresses(payment, request_sender_address)
-            cmd = self.create_inbound_payment_command(command_request_object.cid, payment)
+            cmd = self.create_inbound_payment_command(request.cid, payment)
             if cmd.is_initial():
                 self.validate_dual_attestation_limit(cmd.payment.action)
             elif cmd.is_rsend():
                 self.validate_recipient_signature(cmd, public_key)
             return cmd
-        elif command_request_object.command_type == CommandType.FundPullPreApprovalCommand:
+        elif request.command_type == CommandType.FundPullPreApprovalCommand:
             fund_pull_pre_approval = typing.cast(
-                FundPullPreApprovalCommandObject, command_request_object.command
+                FundPullPreApprovalCommandObject, request.command
             ).fund_pull_pre_approval
-            return self.create_inbound_funds_pull_pre_approval_command(
-                command_request_object.cid, fund_pull_pre_approval
-            )
+            return self.create_inbound_funds_pull_pre_approval_command(request.cid, fund_pull_pre_approval)
 
         raise command_error(
             ErrorCode.unknown_command_type,
-            f"unknown command_type: {command_request_object.command_type}",
+            f"unknown command_type: {request.command_type}",
         )
 
     def validate_recipient_signature(self, cmd: PaymentCommand, public_key: Ed25519PublicKey) -> None:
