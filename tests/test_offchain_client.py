# Copyright (c) The Diem Core Contributors
# SPDX-License-Identifier: Apache-2.0

import pytest

from diem import offchain, testnet


@pytest.fixture(params=[offchain.CommandType.PaymentCommand, offchain.CommandType.FundPullPreApprovalCommand])
def command_type(request):
    return request.param


def test_send_and_deserialize_request(factory, command_type):
    client = testnet.create_client()
    receiver_port = offchain.http_server.get_available_port()
    sender = testnet.gen_account(client, base_url="http://localhost:8888")
    receiver = testnet.gen_account(client, base_url=f"http://localhost:{receiver_port}")
    sender_client = factory.create_offchain_client(sender, client)
    receiver_client = factory.create_offchain_client(receiver, client)

    def process_inbound_request(_, jws_key_address: str, content: bytes):
        command = receiver_client.process_inbound_request(jws_key_address, content)
<<<<<<< HEAD
        resp = offchain.reply_request(command.cid())
        return 200, offchain.jws.serialize(resp, receiver.compliance_key.sign)
=======
        resp = offchain.reply_request(command.id())
        return (200, offchain.jws.serialize(resp, receiver.compliance_key.sign))
>>>>>>> 1d0ec7f7

    offchain.http_server.start_local(receiver_port, process_inbound_request)

    command = factory.new_command(command_type, sender, receiver)
    resp = sender_client.send_command(command, sender.compliance_key.sign)
    assert resp


def test_is_under_the_threshold():
    assert offchain.client._is_under_the_threshold(2, 0.2, 1)
    assert offchain.client._is_under_the_threshold(2, 0.2, 5)
    assert not offchain.client._is_under_the_threshold(2, 0.2, 6)
    assert not offchain.client._is_under_the_threshold(2, 0.2, 10)


def test_filter_supported_currency_codes():
    assert ["XUS", "XDX"] == offchain.client._filter_supported_currency_codes(None, ["XUS", "XDX"])
    assert ["XUS"] == offchain.client._filter_supported_currency_codes(["XUS"], ["XUS", "XDX"])
    assert ["XDX"] == offchain.client._filter_supported_currency_codes(None, ["XDX"])
    assert [] == offchain.client._filter_supported_currency_codes(["XUS"], ["XDX"])


def test_incoming_payment_command_type_mismatch(factory):
    client = testnet.create_client()
    receiver_port = offchain.http_server.get_available_port()
    sender = testnet.gen_account(client, base_url="http://localhost:8888")
    receiver = testnet.gen_account(client, base_url=f"http://localhost:{receiver_port}")
    receiver_client = factory.create_offchain_client(receiver, client)

    command = factory.new_command(offchain.CommandType.PaymentCommand, sender, receiver)

    # Use wrong command type to cause a mismatch
    wrong_type = offchain.CommandType.FundPullPreApprovalCommand

    request = offchain.CommandRequestObject(
        cid=command.cid(),
        command_type=wrong_type,
        command=offchain.PaymentCommandObject(
            _ObjectType=offchain.CommandType.PaymentCommand,
            payment=command.payment,
        ),
    )
    request_bytes = offchain.jws.serialize(request, sender.compliance_key.sign)

    with pytest.raises(AttributeError, match="fund_pull_pre_approval"):
        receiver_client.process_inbound_request(command.my_address(), request_bytes)


def test_incoming_fppa_command_type_mismatch(factory):
    client = testnet.create_client()
    receiver_port = offchain.http_server.get_available_port()
    sender = testnet.gen_account(client, base_url="http://localhost:8888")
    receiver = testnet.gen_account(client, base_url=f"http://localhost:{receiver_port}")
    receiver_client = factory.create_offchain_client(receiver, client)

    command = factory.new_command(offchain.CommandType.FundPullPreApprovalCommand, sender, receiver)

    # Use wrong command type to cause a mismatch
    wrong_type = offchain.CommandType.PaymentCommand

    request = offchain.CommandRequestObject(
        cid=command.cid(),
        command_type=wrong_type,
        command=offchain.FundPullPreApprovalCommandObject(
            _ObjectType=offchain.CommandType.FundPullPreApprovalCommand,
            fund_pull_pre_approval=command.funds_pull_pre_approval,
        ),
    )
    request_bytes = offchain.jws.serialize(request, sender.compliance_key.sign)

    with pytest.raises(AttributeError, match="payment"):
        receiver_client.process_inbound_request(command.my_address(), request_bytes)<|MERGE_RESOLUTION|>--- conflicted
+++ resolved
@@ -21,13 +21,8 @@
 
     def process_inbound_request(_, jws_key_address: str, content: bytes):
         command = receiver_client.process_inbound_request(jws_key_address, content)
-<<<<<<< HEAD
-        resp = offchain.reply_request(command.cid())
+        resp = offchain.reply_request(command.id())
         return 200, offchain.jws.serialize(resp, receiver.compliance_key.sign)
-=======
-        resp = offchain.reply_request(command.id())
-        return (200, offchain.jws.serialize(resp, receiver.compliance_key.sign))
->>>>>>> 1d0ec7f7
 
     offchain.http_server.start_local(receiver_port, process_inbound_request)
 
@@ -63,7 +58,7 @@
     wrong_type = offchain.CommandType.FundPullPreApprovalCommand
 
     request = offchain.CommandRequestObject(
-        cid=command.cid(),
+        cid=command.id(),
         command_type=wrong_type,
         command=offchain.PaymentCommandObject(
             _ObjectType=offchain.CommandType.PaymentCommand,
@@ -89,7 +84,7 @@
     wrong_type = offchain.CommandType.PaymentCommand
 
     request = offchain.CommandRequestObject(
-        cid=command.cid(),
+        cid=command.id(),
         command_type=wrong_type,
         command=offchain.FundPullPreApprovalCommandObject(
             _ObjectType=offchain.CommandType.FundPullPreApprovalCommand,
